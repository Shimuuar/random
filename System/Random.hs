{-# LANGUAGE CPP #-}
{-# LANGUAGE DefaultSignatures #-}
{-# LANGUAGE FlexibleContexts #-}
{-# LANGUAGE FlexibleInstances #-}
{-# LANGUAGE MagicHash #-}
{-# LANGUAGE MultiParamTypeClasses #-}
{-# LANGUAGE RankNTypes #-}
{-# LANGUAGE ScopedTypeVariables #-}
{-# LANGUAGE TypeFamilies #-}
#if __GLASGOW_HASKELL__ >= 701
{-# LANGUAGE Trustworthy #-}
#endif

#include "MachDeps.h"

-----------------------------------------------------------------------------
-- |
-- Module      :  System.Random
-- Copyright   :  (c) The University of Glasgow 2001
-- License     :  BSD-style (see the file LICENSE in the 'random' repository)
--
-- Maintainer  :  libraries@haskell.org
-- Stability   :  stable
-- Portability :  portable
--
-- This library deals with the common task of pseudo-random number
-- generation. The library makes it possible to generate repeatable
-- results, by starting with a specified initial random number generator,
-- or to get different results on each run by using the system-initialised
-- generator or by supplying a seed from some other source.
--
-- The library is split into two layers:
--
-- * A core /random number generator/ provides a supply of bits.
--   The class 'RandomGen' provides a common interface to such generators.
--   The library provides one instance of 'RandomGen', the abstract
--   data type 'StdGen'.  Programmers may, of course, supply their own
--   instances of 'RandomGen'.
--
-- * The class 'Random' provides a way to extract values of a particular
--   type from a random number generator.  For example, the 'Float'
--   instance of 'Random' allows one to generate random values of type
--   'Float'.
--
-- This implementation uses the SplitMix algorithm [1].
--
-- [/Example for RNG Implementors:/]
--
-- Suppose you want to use a [permuted congruential
-- generator](https://en.wikipedia.org/wiki/Permuted_congruential_generator)
-- as the source of entropy (FIXME: is that the correct
-- terminology). You can make it an instance of `RandomGen`:
--
-- >>> data PCGen = PCGen !Word64 !Word64
--
-- >>> :{
-- let stepGen :: PCGen -> (Word32, PCGen)
--     stepGen (PCGen state inc) = let
--       newState = state * 6364136223846793005 + (inc .|. 1)
--       xorShifted = fromIntegral (((state `shiftR` 18) `xor` state) `shiftR` 27) :: Word32
--       rot = fromIntegral (state `shiftR` 59) :: Word32
--       out = (xorShifted `shiftR` (fromIntegral rot)) .|. (xorShifted `shiftL` fromIntegral ((-rot) .&. 31))
--       in (out, PCGen newState inc)
-- :}
--
-- >>> fst $ stepGen $ snd $ stepGen (PCGen 17 29)
-- 3288430965
--
-- >>> :{
-- instance RandomGen PCGen where
--   next g = (fromIntegral y, h)
--     where
--       (y, h) = stepGen g
--   split _ = error "This PRNG is not splittable"
-- :}
--
-- Importantly, this implementation will not be as efficient as it
-- could be because the random values are converted to 'Integer' and
-- then to desired type.
--
-- Instead we should define (where e.g. @unBuildWord32 :: Word32 ->
-- (Word16, Word16)@ is a function to pull apart a 'Word32' into a
-- pair of 'Word16'):
--
-- >>> data PCGen' = PCGen' !Word64 !Word64
--
-- >>> :{
-- instance RandomGen PCGen' where
--   genWord8  (PCGen' s i) = (z, PCGen' s' i')
--     where
--       (x, PCGen s' i') = stepGen (PCGen s i)
--       y = fst $ unBuildWord32 x
--       z = fst $ unBuildWord16 y
--   genWord16 (PCGen' s i) = (y, PCGen' s' i')
--     where
--       (x, PCGen s' i') = stepGen (PCGen s i)
--       y = fst $ unBuildWord32 x
--   genWord32 (PCGen' s i) = (x, PCGen' s' i')
--     where
--       (x, PCGen s' i') = stepGen (PCGen s i)
--   genWord64 (PCGen' s i) = (undefined, PCGen' s i)
--     where
--       (x, g)           = stepGen (PCGen s i)
--       (y, PCGen s' i') = stepGen g
--   split _ = error "This PRNG is not splittable"
-- :}
--
-- [/Example for RNG Users:/]
--
-- Suppose you want to simulate rolls from a dice (yes I know it's a
-- plural form but it's now common to use it as a singular form):
--
-- >>> :{
-- let randomListM :: (MonadRandom g m, Num a, Uniform a) => g -> Int -> m [a]
--     randomListM gen n = replicateM n (uniform gen)
-- :}
--
-- >>> :{
-- let rolls :: [Word32]
--     rolls = runGenState_
--               (PCGen 17 29)
--               (randomListM PureGenI 10 >>= \xs -> return $ map ((+1) . (`mod` 6)) xs)
-- :}
--
-- >>> rolls
-- [1,4,2,4,2,2,3,1,5,1]
--
-- FIXME: What should we say about generating values from types other
-- than Word8 etc?
--
-----------------------------------------------------------------------------

module System.Random
  (

  -- $intro

  -- * Random number generators

    RandomGen(..)
  , MonadRandom(..)
  , withGenM
  -- ** Standard random number generators
  , StdGen
  , mkStdGen

  -- * Stateful interface for pure generators
  -- ** Based on StateT
  , PureGen
  , splitGen
  , genRandom
  , runGenState
  , runGenState_
  , runGenStateT
  , runGenStateT_
  , runPureGenST
  -- ** Based on PrimMonad
  -- *** PrimGen - boxed thread safe state
  , PrimGen
  , runPrimGenST
  , runPrimGenST_
  , runPrimGenIO
  , runPrimGenIO_
  , splitPrimGen
  , atomicPrimGen
  -- *** MutGen - unboxed mutable state
  , MutGen
  , runMutGenST
  , runMutGenST_
  , runMutGenIO
  , runMutGenIO_
  , splitMutGen
  , applyMutGen

  -- ** The global random number generator

  -- $globalrng

  , getStdRandom
  , getStdGen
  , setStdGen
  , newStdGen

  -- * Random values of various types
  -- $uniform
  , Uniform(..)
  , UniformRange(..)
  , Random(..)

  -- * Generators for sequences of bytes
  , uniformByteArrayPrim
  , uniformByteStringPrim
  , genByteString

  -- * References
  -- $references

  -- * Internals
  , bitmaskWithRejection -- FIXME Export this in a better way, e.g. in System.Random.Impl or something like that
  ) where

import Control.Arrow
import Control.Monad.IO.Class
import Control.Monad.Primitive
import Control.Monad.ST
import Control.Monad.State.Strict
import Data.Bits
import Data.ByteString.Builder.Prim (word64LE)
import Data.ByteString.Builder.Prim.Internal (runF)
import Data.ByteString.Internal (ByteString(PS))
import Data.ByteString.Short.Internal (ShortByteString(SBS), fromShort)
import Data.Int
import Data.IORef (IORef, atomicModifyIORef', newIORef, readIORef, writeIORef)
import Data.Primitive.ByteArray
import Data.Primitive.MutVar
import Data.Primitive.Types as Primitive (Prim, sizeOf)
import Data.Word
import Foreign.C.Types
import Foreign.Marshal.Alloc (alloca)
import Foreign.Ptr (plusPtr)
import Foreign.Storable (peekByteOff, pokeByteOff)
import GHC.Exts (Ptr(..), build)
import GHC.ForeignPtr
import System.IO.Unsafe (unsafePerformIO)
import qualified System.Random.SplitMix as SM

#if !MIN_VERSION_primitive(0,7,0)
import Data.Primitive.Types (Addr(..))

mutableByteArrayContentsCompat mba =
  case mutableByteArrayContents mba of
    Addr addr# -> Ptr addr#
#else
mutableByteArrayContentsCompat = mutableByteArrayContents
#endif
mutableByteArrayContentsCompat :: MutableByteArray s -> Ptr Word8
{-# INLINE mutableByteArrayContentsCompat #-}

-- $setup
-- >>> :set -XFlexibleContexts
-- >>> :set -fno-warn-missing-methods
-- >>> :{
-- unBuildWord32 :: Word32 -> (Word16, Word16)
-- unBuildWord32 w = (fromIntegral (shiftR w 16),
--                    fromIntegral (fromIntegral (maxBound :: Word16) .&. w))
-- :}
--
-- >>> :{
-- unBuildWord16 :: Word16 -> (Word8, Word8)
-- unBuildWord16 w = (fromIntegral (shiftR w 8),
--                    fromIntegral (fromIntegral (maxBound :: Word8) .&. w))
-- :}
--
-- >>> :{
-- buildWord64 :: Word32 -> Word32 -> Word64
-- buildWord64 w0 w1 = ((fromIntegral w1) `shiftL` 32) .|. (fromIntegral w0)
-- :}

-- | The class 'RandomGen' provides a common interface to random number
-- generators.
{-# DEPRECATED next "Use genWord32[R] or genWord64[R]" #-}
{-# DEPRECATED genRange "Use genWord32[R] or genWord64[R]" #-}
class RandomGen g where
  -- |The 'next' operation returns an 'Int' that is uniformly
  -- distributed in the range returned by 'genRange' (including both
  -- end points), and a new generator. Using 'next' is inefficient as
  -- all operations go via 'Integer'. See
  -- [here](https://alexey.kuleshevi.ch/blog/2019/12/21/random-benchmarks)
  -- for more details. It is thus deprecated. If you need random
  -- values from other types you will need to construct a suitable
  -- conversion function.
  next :: g -> (Int, g)
  next g = (minR + fromIntegral w, g') where
    (minR, maxR) = genRange g
    range = fromIntegral $ maxR - minR
#if WORD_SIZE_IN_BITS == 32
    (w, g') = genWord32R range g
#elif WORD_SIZE_IN_BITS == 64
    (w, g') = genWord64R range g
#else
-- https://hackage.haskell.org/package/ghc-prim-0.5.3/docs/GHC-Prim.html#g:1
-- GHC always implements Int using the primitive type Int#, whose size equals
-- the MachDeps.h constant WORD_SIZE_IN_BITS. [...] Currently GHC itself has
-- only 32-bit and 64-bit variants [...].
# error unsupported WORD_SIZE_IN_BITS
#endif

  genWord8 :: g -> (Word8, g)
  genWord8 = first fromIntegral . genWord32R (fromIntegral (maxBound :: Word8))

  genWord16 :: g -> (Word16, g)
  genWord16 = first fromIntegral . genWord32R (fromIntegral (maxBound :: Word16))

  genWord32 :: g -> (Word32, g)
  genWord32 = genWord32R maxBound

  genWord64 :: g -> (Word64, g)
  genWord64 = genWord64R maxBound

  genWord32R :: Word32 -> g -> (Word32, g)
  genWord32R m = randomIvalIntegral (minBound, m)

  genWord64R :: Word64 -> g -> (Word64, g)
  genWord64R m = randomIvalIntegral (minBound, m)

  genByteArray :: Int -> g -> (ByteArray, g)
  genByteArray n g = runPureGenST g $ uniformByteArrayPrim n
  {-# INLINE genByteArray #-}

  -- |The 'genRange' operation yields the range of values returned by
  -- the generator.
  --
  -- It is required that:
  --
  -- * If @(a, b) = 'genRange' g@, then @a <= b@.
  --
  -- * 'genRange' always returns a pair of defined 'Int's.
  --
  -- The second condition ensures that 'genRange' cannot examine its
  -- argument, and hence the value it returns can be determined only by the
  -- instance of 'RandomGen'.  That in turn allows an implementation to make
  -- a single call to 'genRange' to establish a generator's range, without
  -- being concerned that the generator returned by (say) 'next' might have
  -- a different range to the generator passed to 'next'.
  --
  -- The default definition spans the full range of 'Int'.
  genRange :: g -> (Int, Int)
  genRange _ = (minBound, maxBound)

  -- | The 'split' operation allows one to obtain two distinct random number
  -- generators.
  split :: g -> (g, g)

class Monad m => MonadRandom g m where
  data Frozen g :: *
  {-# MINIMAL freezeGen,thawGen,(uniformWord32R|uniformWord32),(uniformWord64R|uniformWord64) #-}

  thawGen :: Frozen g -> m g
  freezeGen :: g -> m (Frozen g)
  -- | Generate `Word32` up to and including the supplied max value
  uniformWord32R :: Word32 -> g -> m Word32
  uniformWord32R = bitmaskWithRejection32M
  -- | Generate `Word64` up to and including the supplied max value
  uniformWord64R :: Word64 -> g -> m Word64
  uniformWord64R = bitmaskWithRejection64M

  uniformWord8 :: g -> m Word8
  uniformWord8 = fmap fromIntegral . uniformWord32R (fromIntegral (maxBound :: Word8))
  uniformWord16 :: g -> m Word16
  uniformWord16 = fmap fromIntegral . uniformWord32R (fromIntegral (maxBound :: Word16))
  uniformWord32 :: g -> m Word32
  uniformWord32 = uniformWord32R maxBound
  uniformWord64 :: g -> m Word64
  uniformWord64 = uniformWord64R maxBound
  uniformByteArray :: Int -> g -> m ByteArray
  default uniformByteArray :: PrimMonad m => Int -> g -> m ByteArray
  uniformByteArray = uniformByteArrayPrim
  {-# INLINE uniformByteArray #-}


withGenM :: MonadRandom g m => Frozen g -> (g -> m a) -> m (a, Frozen g)
withGenM fg action = do
  g <- thawGen fg
  res <- action g
  fg' <- freezeGen g
  pure (res, fg')


-- | This function will efficiently generate a sequence of random bytes in a platform
-- independent manner. Memory allocated will be pinned, so it is safe to use for FFI
-- calls.
uniformByteArrayPrim :: (MonadRandom g m, PrimMonad m) => Int -> g -> m ByteArray
uniformByteArrayPrim n0 gen = do
  let n = max 0 n0
      (n64, nrem64) = n `quotRem` 8
  ma <- newPinnedByteArray n
  let go i ptr
        | i < n64 = do
          w64 <- uniformWord64 gen
          -- Writing 8 bytes at a time in a Little-endian order gives us platform
          -- portability
          unsafeIOToPrim $ runF word64LE w64 ptr
          go (i + 1) (ptr `plusPtr` 8)
        | otherwise = return ptr
  ptr <- go 0 (mutableByteArrayContentsCompat ma)
  when (nrem64 > 0) $ do
    w64 <- uniformWord64 gen
    -- In order to not mess up the byte order we write generated Word64 into a temporary
    -- pointer and then copy only the missing bytes over to the array. It is tempting to
    -- simply generate as many bytes as we still need using smaller generators
    -- (eg. uniformWord8), but that would result in inconsistent tail when total length is
    -- slightly varied.
    unsafeIOToPrim $
      alloca $ \w64ptr -> do
        runF word64LE w64 w64ptr
        forM_ [0 .. nrem64 - 1] $ \i -> do
          w8 :: Word8 <- peekByteOff w64ptr i
          pokeByteOff ptr i w8
  unsafeFreezeByteArray ma
{-# INLINE uniformByteArrayPrim #-}


pinnedMutableByteArrayToByteString :: MutableByteArray RealWorld -> ByteString
pinnedMutableByteArrayToByteString mba =
  PS (pinnedMutableByteArrayToForeignPtr mba) 0 (sizeofMutableByteArray mba)
{-# INLINE pinnedMutableByteArrayToByteString #-}

pinnedMutableByteArrayToForeignPtr :: MutableByteArray RealWorld -> ForeignPtr a
pinnedMutableByteArrayToForeignPtr mba@(MutableByteArray mba#) =
  case mutableByteArrayContentsCompat mba of
    Ptr addr# -> ForeignPtr addr# (PlainPtr mba#)
{-# INLINE pinnedMutableByteArrayToForeignPtr #-}

-- | Generate a ByteString using a pure generator. For monadic counterpart see
-- `uniformByteStringPrim`.
--
-- @since 1.2
uniformByteStringPrim ::
     (MonadRandom g m, PrimMonad m) => Int -> g -> m ByteString
uniformByteStringPrim n g = do
  ba@(ByteArray ba#) <- uniformByteArray n g
  if isByteArrayPinned ba
    then unsafeIOToPrim $
         pinnedMutableByteArrayToByteString <$> unsafeThawByteArray ba
    else return $ fromShort (SBS ba#)
{-# INLINE uniformByteStringPrim #-}

-- | Generate a ByteString using a pure generator. For monadic counterpart see
-- `uniformByteStringPrim`.
--
-- @since 1.2
genByteString :: RandomGen g => Int -> g -> (ByteString, g)
genByteString n g = runPureGenST g (uniformByteStringPrim n)
{-# INLINE genByteString #-}

-- | Run an effectful generating action in `ST` monad using a pure generator.
--
-- @since 1.2
runPureGenST :: RandomGen g => g -> (forall s . PureGen g -> StateT g (ST s) a) -> (a, g)
runPureGenST g action = runST $ runGenStateT g $ action PureGenI
{-# INLINE runPureGenST #-}


-- | An opaque data type that carries the type of a pure generator
data PureGen g = PureGenI

instance (MonadState g m, RandomGen g) => MonadRandom (PureGen g) m where
  newtype Frozen (PureGen g) = PureGen g
  thawGen (PureGen g) = PureGenI <$ put g
  freezeGen _ =fmap PureGen get
  uniformWord32R r _ = state (genWord32R r)
  uniformWord64R r _ = state (genWord64R r)
  uniformWord8 _ = state genWord8
  uniformWord16 _ = state genWord16
  uniformWord32 _ = state genWord32
  uniformWord64 _ = state genWord64
  uniformByteArray n _ = state (genByteArray n)

-- | Generate a random value in a state monad
--
-- @since 1.2
genRandom :: (RandomGen g, Random a, MonadState g m) => m a
genRandom = randomM PureGenI

-- | Split current generator and update the state with one part, while returning the other.
--
-- @since 1.2
splitGen :: (MonadState g m, RandomGen g) => m g
splitGen = state split

runGenState :: RandomGen g => g -> State g a -> (a, g)
runGenState = flip runState

runGenState_ :: RandomGen g => g -> State g a -> a
runGenState_ g = fst . flip runState g

runGenStateT :: RandomGen g => g -> StateT g m a -> m (a, g)
runGenStateT = flip runStateT

runGenStateT_ :: (RandomGen g, Functor f) => g -> StateT g f a -> f a
runGenStateT_ g = fmap fst . flip runStateT g

-- | This is a wrapper wround pure generator that can be used in an effectful environment.
-- It is safe in presence of concurrency since all operations are performed atomically.
--
-- @since 1.2
newtype PrimGen s g = PrimGenI (MutVar s g)

instance (s ~ PrimState m, PrimMonad m, RandomGen g) =>
         MonadRandom (PrimGen s g) m where
  newtype Frozen (PrimGen s g) = PrimGen g
  thawGen (PrimGen g) = fmap PrimGenI (newMutVar g)
  freezeGen (PrimGenI gVar) = fmap PrimGen (readMutVar gVar)
  uniformWord32R r = atomicPrimGen (genWord32R r)
  uniformWord64R r = atomicPrimGen (genWord64R r)
  uniformWord8 = atomicPrimGen genWord8
  uniformWord16 = atomicPrimGen genWord16
  uniformWord32 = atomicPrimGen genWord32
  uniformWord64 = atomicPrimGen genWord64
  {-# INLINE uniformWord64 #-}
  uniformByteArray n = atomicPrimGen (genByteArray n)

-- | Apply a pure operation to generator atomically.
atomicPrimGen :: PrimMonad m => (g -> (a, g)) -> PrimGen (PrimState m) g -> m a
atomicPrimGen op (PrimGenI gVar) =
  atomicModifyMutVar' gVar $ \g ->
    case op g of
      (a, g') -> (g', a)
{-# INLINE atomicPrimGen #-}


-- | Split `PrimGen` into atomically updated current generator and a newly created that is
-- returned.
--
-- @since 1.2
splitPrimGen ::
     (RandomGen g, PrimMonad m)
  => PrimGen (PrimState m) g
  -> m (PrimGen (PrimState m) g)
splitPrimGen = atomicPrimGen split >=> thawGen . PrimGen

runPrimGenST :: RandomGen g => g -> (forall s . PrimGen s g -> ST s a) -> (a, g)
runPrimGenST g action = runST $ do
  primGen <- thawGen $ PrimGen g
  res <- action primGen
  PrimGen g' <- freezeGen primGen
  pure (res, g')

-- | Same as `runPrimGenST`, but discard the resulting generator.
runPrimGenST_ :: RandomGen g => g -> (forall s . PrimGen s g -> ST s a) -> a
runPrimGenST_ g action = fst $ runPrimGenST g action

-- | Functions like 'runPrimGenIO' are necessary for example if you
-- wish to write a function like
--
-- >>> let ioGen gen = withBinaryFile "foo.txt" WriteMode $ \h -> ((randomM gen) :: IO Word32) >>= (hPutStr h . show)
--
-- and then run it
--
-- >>> runPrimGenIO_ (mkStdGen 1729) ioGen
--
runPrimGenIO :: (RandomGen g, MonadIO m) => g -> (PrimGen RealWorld g -> m a) -> m (a, g)
runPrimGenIO g action = do
  primGen <- liftIO $ thawGen $ PrimGen g
  res <- action primGen
  PrimGen g' <- liftIO $ freezeGen primGen
  pure (res, g')
{-# INLINE runPrimGenIO #-}

-- | Same as `runPrimGenIO`, but discard the resulting generator.
runPrimGenIO_ :: (RandomGen g, MonadIO m) => g -> (PrimGen RealWorld g -> m a) -> m a
runPrimGenIO_ g action = fst <$> runPrimGenIO g action
{-# INLINE runPrimGenIO_ #-}


newtype MutGen s g = MutGenI (MutableByteArray s)

instance (s ~ PrimState m, PrimMonad m, RandomGen g, Prim g) =>
         MonadRandom (MutGen s g) m where
  newtype Frozen (MutGen s g) = MutGen g
  thawGen (MutGen g) = do
    ma <- newByteArray (Primitive.sizeOf g)
    writeByteArray ma 0 g
    pure $ MutGenI ma
  freezeGen (MutGenI ma) = MutGen <$> readByteArray ma 0
  uniformWord32R r = applyMutGen (genWord32R r)
  uniformWord64R r = applyMutGen (genWord64R r)
  uniformWord8 = applyMutGen genWord8
  uniformWord16 = applyMutGen genWord16
  uniformWord32 = applyMutGen genWord32
  uniformWord64 = applyMutGen genWord64
  uniformByteArray n = applyMutGen (genByteArray n)

applyMutGen :: (Prim g, PrimMonad m) => (g -> (a, g)) -> MutGen (PrimState m) g -> m a
applyMutGen f (MutGenI ma) = do
  g <- readByteArray ma 0
  case f g of
    (res, g') -> res <$ writeByteArray ma 0 g'

-- | Split `MutGen` into atomically updated current generator and a newly created that is
-- returned.
--
-- @since 1.2
splitMutGen ::
     (Prim g, RandomGen g, PrimMonad m)
  => MutGen (PrimState m) g
  -> m (MutGen (PrimState m) g)
splitMutGen = applyMutGen split >=> thawGen . MutGen

runMutGenST :: (Prim g, RandomGen g) => g -> (forall s . MutGen s g -> ST s a) -> (a, g)
runMutGenST g action = runST $ do
  mutGen <- thawGen $ MutGen g
  res <- action mutGen
  MutGen g' <- freezeGen mutGen
  pure (res, g')

-- | Same as `runMutGenST`, but discard the resulting generator.
runMutGenST_ :: (Prim g, RandomGen g) => g -> (forall s . MutGen s g -> ST s a) -> a
runMutGenST_ g action = fst $ runMutGenST g action

runMutGenIO :: (Prim g, RandomGen g, MonadIO m) => g -> (MutGen RealWorld g -> m a) -> m (a, g)
runMutGenIO g action = do
  mutGen <- liftIO $ thawGen $ MutGen g
  res <- action mutGen
  MutGen g' <- liftIO $ freezeGen mutGen
  pure (res, g')

-- | Same as `runMutGenIO`, but discard the resulting generator.
runMutGenIO_ :: (Prim g, RandomGen g, MonadIO m) => g -> (MutGen RealWorld g -> m a) -> m a
runMutGenIO_ g action = fst <$> runMutGenIO g action

type StdGen = SM.SMGen

instance RandomGen StdGen where
  next = SM.nextInt
  genWord32 = SM.nextWord32
  genWord64 = SM.nextWord64
  split = SM.splitSMGen


{- |
The function 'mkStdGen' provides an alternative way of producing an initial
generator, by mapping an 'Int' into a generator. Again, distinct arguments
should be likely to produce distinct generators.
-}
mkStdGen :: Int -> StdGen
mkStdGen s = SM.mkSMGen $ fromIntegral s

<<<<<<< HEAD

-- $uniform
--
-- Type classes 'Uniform' and 'UniformRange' are unrelated type
-- classes. This is deliberate decision because there're types which
-- could have instance for one type class but not the other.
--
-- For example: 'Integer', 'Float', 'Double' have instance for
-- @UniformRange@ but there's no way to define @Uniform@.
--
-- Conversely there're types where @Uniform@ instance is possible
-- while @UniformRange@ is not. One example is:
--
-- > instance (Uniform a, Uniform b) => Uniform (a,b)
--
-- This instance is very straightforward. @UniformRange@ isn't very
-- sensible even if try to define one compatible with 'Ord' we'll run
-- into problem that we don't know how many values inhabit @b@
-- therefore we don't even know how many values we need to generate.
--
-- Another example is points on sphere cirle. Again @Uniform@ is
-- obvious, while @UniformRange@ is impossible since there isn't even
-- order between values.


=======

-- $uniform
--
-- @random@ has two type classes for generation of random numbers:
-- 'Uniform' and 'UniformRange'. One for generating every possible
-- value and another for generating every value in range. In other
-- libraries this functionality frequently bundled into single type
-- class but here we have two type classes because there're types
-- which could have instance for one type class but not the other.
--
-- For example: 'Integer', 'Float', 'Double' have instance for
-- @UniformRange@ but there's no way to define @Uniform@.
--
-- Conversely there're types where @Uniform@ instance is possible
-- while @UniformRange@ is not. One example is tuples: @(a,b)@. While
-- @Uniform@ instance is straightforward it's not clear how to define
-- @UniformRange@. We could try to generate values that @a <= x <= b@
-- But to do that we need to know number of elements of tuple's second
-- type parameter @b@ which we don't have.
-- 
-- Or type could have no order at all. Take for example
-- angle. Defining @Uniform@ instance is again straghtforward: just
-- generate value in @[0,2π)@ range. But for any two pair of angles
-- there're two ranges: clockwise and counterclockwise.


>>>>>>> dfd4e2d2
-- | Generate every possible value for data type with equal probability.
class Uniform a where
  uniform :: MonadRandom g m => g -> m a

-- | Generate every value in provided inclusive range with equal
--   probability. So @uniformR (1,4)@ should generate values from set
--   @[1,2,3,4]@. Inclusive range is used to allow to express any
--   interval for fixed-size ints, enumerations etc.
--
--   Additionally in order to make function always defined order of
--   elements in range shouldn't matter and following law should hold:
--
-- > uniformR (a,b) = uniform (b,a)
class UniformRange a where
  uniformR :: MonadRandom g m => (a, a) -> g -> m a


{- |
With a source of random number supply in hand, the 'Random' class allows the
programmer to extract random values of a variety of types.

Minimal complete definition: 'randomR' and 'random'.

-}
{-# DEPRECATED randomR "In favor of `uniformR`" #-}
{-# DEPRECATED randomRIO "In favor of `uniformR`" #-}
{-# DEPRECATED randomIO "In favor of `uniformR`" #-}
class Random a where

  -- | Takes a range /(lo,hi)/ and a random number generator
  -- /g/, and returns a random value uniformly distributed in the closed
  -- interval /[lo,hi]/, together with a new generator. It is unspecified
  -- what happens if /lo>hi/. For continuous types there is no requirement
  -- that the values /lo/ and /hi/ are ever produced, but they may be,
  -- depending on the implementation and the interval.
  {-# INLINE randomR #-}
  randomR :: RandomGen g => (a, a) -> g -> (a, g)
  default randomR :: (RandomGen g, UniformRange a) => (a, a) -> g -> (a, g)
  randomR r g = runGenState g (uniformR r PureGenI)

  -- | The same as 'randomR', but using a default range determined by the type:
  --
  -- * For bounded types (instances of 'Bounded', such as 'Char'),
  --   the range is normally the whole type.
  --
  -- * For fractional types, the range is normally the semi-closed interval
  -- @[0,1)@.
  --
  -- * For 'Integer', the range is (arbitrarily) the range of 'Int'.
  {-# INLINE random #-}
  random  :: RandomGen g => g -> (a, g)
  random g = runGenState g genRandom

  --{-# INLINE randomM #-}
  randomM :: MonadRandom g m => g -> m a
  -- default randomM :: (MonadRandom g m, Uniform a) => g -> m a
  -- randomM = uniform

  -- | Plural variant of 'randomR', producing an infinite list of
  -- random values instead of returning a new generator.
  {-# INLINE randomRs #-}
  randomRs :: RandomGen g => (a,a) -> g -> [a]
  randomRs ival g = build (\cons _nil -> buildRandoms cons (randomR ival) g)

  -- | Plural variant of 'random', producing an infinite list of
  -- random values instead of returning a new generator.
  {-# INLINE randoms #-}
  randoms  :: RandomGen g => g -> [a]
  randoms  g      = build (\cons _nil -> buildRandoms cons random g)

  -- | A variant of 'randomR' that uses the global random number generator
  -- (see "System.Random#globalrng").
  randomRIO :: (a,a) -> IO a
  randomRIO range  = getStdRandom (randomR range)

  -- | A variant of 'random' that uses the global random number generator
  -- (see "System.Random#globalrng").
  randomIO  :: IO a
  randomIO   = getStdRandom random

-- | Produce an infinite list-equivalent of random values.
{-# INLINE buildRandoms #-}
buildRandoms :: RandomGen g
             => (a -> as -> as)  -- ^ E.g. '(:)' but subject to fusion
             -> (g -> (a,g))     -- ^ E.g. 'random'
             -> g                -- ^ A 'RandomGen' instance
             -> as
buildRandoms cons rand = go
  where
    -- The seq fixes part of #4218 and also makes fused Core simpler.
    go g = x `seq` (x `cons` go g') where (x,g') = rand g


instance Random Integer where
  random g = randomR (toInteger (minBound::Int), toInteger (maxBound::Int)) g
  randomM g = uniformR (toInteger (minBound::Int), toInteger (maxBound::Int)) g

instance UniformRange Integer where
  --uniformR ival g = randomIvalInteger ival g -- FIXME

instance Random Int8 where
  randomM = uniform
instance Uniform Int8 where
  uniform = fmap (fromIntegral :: Word8 -> Int8) . uniformWord8
instance UniformRange Int8 where

instance Random Int16 where
  randomM = uniform
instance Uniform Int16 where
  uniform = fmap (fromIntegral :: Word16 -> Int16) . uniformWord16
instance UniformRange Int16 where

instance Random Int32 where
  randomM = uniform
instance Uniform Int32 where
  uniform = fmap (fromIntegral :: Word32 -> Int32) . uniformWord32
instance UniformRange Int32 where

instance Random Int64 where
  randomM = uniform
instance Uniform Int64 where
  uniform = fmap (fromIntegral :: Word64 -> Int64) . uniformWord64
instance UniformRange Int64 where

instance Random Int where
  randomM = uniform
instance Uniform Int where
#if WORD_SIZE_IN_BITS < 64
  uniform = fmap (fromIntegral :: Word32 -> Int) . uniformWord32
#else
  uniform = fmap (fromIntegral :: Word64 -> Int) . uniformWord64
#endif
instance UniformRange Int where

instance Random Word where
  randomM = uniform
instance Uniform Word where
#if WORD_SIZE_IN_BITS < 64
  uniform = fmap (fromIntegral :: Word32 -> Word) . uniformWord32
#else
  uniform = fmap (fromIntegral :: Word64 -> Word) . uniformWord64
#endif
instance UniformRange Word where
  {-# INLINE uniformR #-}
  uniformR    = bitmaskWithRejectionRM

instance Random Word8 where
  randomM = uniform
instance Uniform Word8 where
  {-# INLINE uniform #-}
  uniform     = uniformWord8
instance UniformRange Word8 where
  {-# INLINE uniformR #-}
  uniformR    = bitmaskWithRejectionRM

instance Random Word16 where
  randomM = uniform
instance Uniform Word16 where
  {-# INLINE uniform #-}
  uniform     = uniformWord16
instance UniformRange Word16 where
  {-# INLINE uniformR #-}
  uniformR    = bitmaskWithRejectionRM

instance Random Word32 where
  randomM = uniform
instance Uniform Word32 where
  {-# INLINE uniform #-}
  uniform  = uniformWord32
instance UniformRange Word32 where
  {-# INLINE uniformR #-}
  uniformR = bitmaskWithRejectionRM

instance Random Word64 where
  randomM = uniform
instance Uniform Word64 where
  {-# INLINE uniform #-}
  uniform  = uniformWord64
instance UniformRange Word64 where
  {-# INLINE uniformR #-}
  uniformR = bitmaskWithRejectionRM


instance Random CChar where
  randomM = uniform
instance Uniform CChar where
  uniform                     = fmap CChar . uniform
instance UniformRange CChar where
  uniformR (CChar b, CChar t) = fmap CChar . uniformR (b, t)

instance Random CSChar where
  randomM = uniform
instance Uniform CSChar where
  uniform                       = fmap CSChar . uniform
instance UniformRange CSChar where
  uniformR (CSChar b, CSChar t) = fmap CSChar . uniformR (b, t)

instance Random CUChar where
  randomM = uniform
instance Uniform CUChar where
  uniform                       = fmap CUChar . uniform
instance UniformRange CUChar where
  uniformR (CUChar b, CUChar t) = fmap CUChar . uniformR (b, t)

instance Random CShort where
  randomM = uniform
instance Uniform CShort where
  uniform                       = fmap CShort . uniform
instance UniformRange CShort where
  uniformR (CShort b, CShort t) = fmap CShort . uniformR (b, t)

instance Random CUShort where
  randomM = uniform
instance Uniform CUShort where
  uniform                         = fmap CUShort . uniform
instance UniformRange CUShort where
  uniformR (CUShort b, CUShort t) = fmap CUShort . uniformR (b, t)

instance Random CInt where
  randomM = uniform
instance Uniform CInt where
  uniform                   = fmap CInt . uniform
instance UniformRange CInt where
  uniformR (CInt b, CInt t) = fmap CInt . uniformR (b, t)

instance Random CUInt where
  randomM = uniform
instance Uniform CUInt where
  uniform                     = fmap CUInt . uniform
instance UniformRange CUInt where
  uniformR (CUInt b, CUInt t) = fmap CUInt . uniformR (b, t)

instance Random CLong where
  randomM = uniform
instance Uniform CLong where
  uniform                     = fmap CLong . uniform
instance UniformRange CLong where
  uniformR (CLong b, CLong t) = fmap CLong . uniformR (b, t)

instance Random CULong where
  randomM = uniform
instance Uniform CULong where
  uniform                       = fmap CULong . uniform
instance UniformRange CULong where
  uniformR (CULong b, CULong t) = fmap CULong . uniformR (b, t)

instance Random CPtrdiff where
  randomM = uniform
instance Uniform CPtrdiff where
  uniform                           = fmap CPtrdiff . uniform
instance UniformRange CPtrdiff where
  uniformR (CPtrdiff b, CPtrdiff t) = fmap CPtrdiff . uniformR (b, t)

instance Random CSize where
  randomM = uniform
instance Uniform CSize where
  uniform                     = fmap CSize . uniform
instance UniformRange CSize where
  uniformR (CSize b, CSize t) = fmap CSize . uniformR (b, t)

instance Random CWchar where
  randomM = uniform
instance Uniform CWchar where
  uniform                       = fmap CWchar . uniform
instance UniformRange CWchar where
  uniformR (CWchar b, CWchar t) = fmap CWchar . uniformR (b, t)

instance Random CSigAtomic where
  randomM = uniform
instance Uniform CSigAtomic where
  uniform                               = fmap CSigAtomic . uniform
instance UniformRange CSigAtomic where
  uniformR (CSigAtomic b, CSigAtomic t) = fmap CSigAtomic . uniformR (b, t)

instance Random CLLong where
  randomM = uniform
instance Uniform CLLong where
  uniform                       = fmap CLLong . uniform
instance UniformRange CLLong where
  uniformR (CLLong b, CLLong t) = fmap CLLong . uniformR (b, t)

instance Random CULLong where
  randomM = uniform
instance Uniform CULLong where
  uniform                         = fmap CULLong . uniform
instance UniformRange CULLong where
  uniformR (CULLong b, CULLong t) = fmap CULLong . uniformR (b, t)

instance Random CIntPtr where
  randomM = uniform
instance Uniform CIntPtr where
  uniform                         = fmap CIntPtr . uniform
instance UniformRange CIntPtr where
  uniformR (CIntPtr b, CIntPtr t) = fmap CIntPtr . uniformR (b, t)

instance Random CUIntPtr where
  randomM = uniform
instance Uniform CUIntPtr where
  uniform                           = fmap CUIntPtr . uniform
instance UniformRange CUIntPtr where
  uniformR (CUIntPtr b, CUIntPtr t) = fmap CUIntPtr . uniformR (b, t)

instance Random CIntMax where
  randomM = uniform
instance Uniform CIntMax where
  uniform                         = fmap CIntMax . uniform
instance UniformRange CIntMax where
  uniformR (CIntMax b, CIntMax t) = fmap CIntMax . uniformR (b, t)

instance Random CUIntMax where
  randomM = uniform
instance Uniform CUIntMax where
  uniform                           = fmap CUIntMax . uniform
instance UniformRange CUIntMax where
  uniformR (CUIntMax b, CUIntMax t) = fmap CUIntMax . uniformR (b, t)

instance Random Char where
  randomM = uniform
instance Uniform Char where
  uniform = uniformR (minBound, maxBound)
instance UniformRange Char where
  -- FIXME

instance Random Bool where
  randomM = uniform
instance Uniform Bool where
  uniform = uniformR (minBound, maxBound)
instance UniformRange Bool where
  uniformR (a, b) g = int2Bool <$> uniformR (bool2Int a, bool2Int b) g
    where
      bool2Int :: Bool -> Int
      bool2Int False = 0
      bool2Int True  = 1
      int2Bool :: Int -> Bool
      int2Bool 0 = False
      int2Bool _ = True

{-# INLINE randomRFloating #-}
randomRFloating :: (Fractional a, Num a, Ord a, Random a, RandomGen g) => (a, a) -> g -> (a, g)
randomRFloating (l,h) g
    | l>h       = randomRFloating (h,l) g
    | otherwise = let (coef,g') = random g in
                    (2.0 * (0.5*l + coef * (0.5*h - 0.5*l)), g')  -- avoid overflow

instance Random Double where
  randomR = randomRFloating
  random = randomDouble
  randomM = uniformR (0, 1)

instance UniformRange Double

randomDouble :: RandomGen b => b -> (Double, b)
randomDouble rng =
    case random rng of
      (x,rng') ->
          -- We use 53 bits of randomness corresponding to the 53 bit significand:
          ((fromIntegral (mask53 .&. (x::Int64)) :: Double)
           /  fromIntegral twoto53, rng')
   where
    twoto53 = (2::Int64) ^ (53::Int64)
    mask53 = twoto53 - 1


instance Random Float where
  randomR = randomRFloating
  random = randomFloat
  randomM = uniformR (0, 1)

instance UniformRange Float

randomFloat :: RandomGen b => b -> (Float, b)
randomFloat rng =
    -- TODO: Faster to just use 'next' IF it generates enough bits of randomness.
    case random rng of
      (x,rng') ->
          -- We use 24 bits of randomness corresponding to the 24 bit significand:
          ((fromIntegral (mask24 .&. (x::Int32)) :: Float)
           /  fromIntegral twoto24, rng')
          -- Note, encodeFloat is another option, but I'm not seeing slightly
          --  worse performance with the following [2011.06.25]:
--         (encodeFloat rand (-24), rng')
   where
     mask24 = twoto24 - 1
     twoto24 = (2::Int32) ^ (24::Int32)

-- CFloat/CDouble are basically the same as a Float/Double:
-- instance Random CFloat where
--   randomR = randomRFloating
  -- random rng = case random rng of
  --              (x,rng') -> (realToFrac (x::Float), rng')

-- instance Random CDouble where
--   randomR = randomRFloating
--   -- A MYSTERY:
--   -- Presently, this is showing better performance than the Double instance:
--   -- (And yet, if the Double instance uses randomFrac then its performance is much worse!)
--   random  = randomFrac
--   -- random rng = case random rng of
--   --                  (x,rng') -> (realToFrac (x::Double), rng')

-- The two integer functions below take an [inclusive,inclusive] range.
randomIvalIntegral :: (RandomGen g, Integral a) => (a, a) -> g -> (a, g)
randomIvalIntegral (l,h) = randomIvalInteger (toInteger l, toInteger h)

{-# SPECIALIZE randomIvalInteger :: (Num a) =>
    (Integer, Integer) -> StdGen -> (a, StdGen) #-}

randomIvalInteger :: (RandomGen g, Num a) => (Integer, Integer) -> g -> (a, g)
randomIvalInteger (l,h) rng
 | l > h     = randomIvalInteger (h,l) rng
 | otherwise = case (f 1 0 rng) of (v, rng') -> (fromInteger (l + v `mod` k), rng')
     where
       (genlo, genhi) = genRange rng
       b = fromIntegral genhi - fromIntegral genlo + 1

       -- Probabilities of the most likely and least likely result
       -- will differ at most by a factor of (1 +- 1/q).  Assuming the RandomGen
       -- is uniform, of course

       -- On average, log q / log b more random values will be generated
       -- than the minimum
       q = 1000
       k = h - l + 1
       magtgt = k * q

       -- generate random values until we exceed the target magnitude
       f mag v g | mag >= magtgt = (v, g)
                 | otherwise = v' `seq`f (mag*b) v' g' where
                        (x,g') = next g
                        v' = (v * b + (fromIntegral x - fromIntegral genlo))


bitmaskWithRejection ::
     (RandomGen g, FiniteBits a, Num a, Ord a, Random a)
  => (a, a)
  -> g
  -> (a, g)
bitmaskWithRejection (bottom, top)
  | bottom > top = bitmaskWithRejection (top, bottom)
  | bottom == top = (,) top
  | otherwise = first (bottom +) . go
  where
    range = top - bottom
    mask = complement zeroBits `shiftR` countLeadingZeros (range .|. 1)
    go g =
      let (x, g') = random g
          x' = x .&. mask
       in if x' >= range
            then go g'
            else (x', g')
{-# INLINE bitmaskWithRejection #-}


-- FIXME This is likely incorrect for signed integrals.
bitmaskWithRejectionRM ::
     (MonadRandom g m, FiniteBits a, Num a, Ord a, Random a)
  => (a, a)
  -> g
  -> m a
bitmaskWithRejectionRM (bottom, top) gen
  | bottom > top = bitmaskWithRejectionRM (top, bottom) gen
  | bottom == top = pure top
  | otherwise = (bottom +) <$> go
  where
    range = top - bottom
    mask = complement zeroBits `shiftR` countLeadingZeros (range .|. 1)
    go = do
      x <- randomM gen
      let x' = x .&. mask
      if x' >= range
        then go
        else pure x'
{-# INLINE bitmaskWithRejectionRM #-}

bitmaskWithRejectionM :: (Ord a, FiniteBits a, Num a, MonadRandom g m) => (g -> m a) -> a -> g -> m a
bitmaskWithRejectionM genUniform range gen = go
  where
    mask = complement zeroBits `shiftR` countLeadingZeros (range .|. 1)
    go = do
      x <- genUniform gen
      let x' = x .&. mask
      if x' >= range
        then go
        else pure x'


bitmaskWithRejection32M :: MonadRandom g m => Word32 -> g -> m Word32
bitmaskWithRejection32M = bitmaskWithRejectionM uniformWord32

bitmaskWithRejection64M :: MonadRandom g m => Word64 -> g -> m Word64
bitmaskWithRejection64M = bitmaskWithRejectionM uniformWord64

-- The global random number generator

{- $globalrng #globalrng#

There is a single, implicit, global random number generator of type
'StdGen', held in some global variable maintained by the 'IO' monad. It is
initialised automatically in some system-dependent fashion, for example, by
using the time of day, or Linux's kernel random number generator. To get
deterministic behaviour, use 'setStdGen'.
-}

-- |Sets the global random number generator.
setStdGen :: StdGen -> IO ()
setStdGen sgen = writeIORef theStdGen sgen

-- |Gets the global random number generator.
getStdGen :: IO StdGen
getStdGen  = readIORef theStdGen

theStdGen :: IORef StdGen
theStdGen  = unsafePerformIO $ SM.initSMGen >>= newIORef
{-# NOINLINE theStdGen #-}

-- |Applies 'split' to the current global random generator,
-- updates it with one of the results, and returns the other.
newStdGen :: IO StdGen
newStdGen = atomicModifyIORef' theStdGen split

{- |Uses the supplied function to get a value from the current global
random generator, and updates the global generator with the new generator
returned by the function. For example, @rollDice@ gets a random integer
between 1 and 6:

>  rollDice :: IO Int
>  rollDice = getStdRandom (randomR (1,6))

-}

getStdRandom :: (StdGen -> (a,StdGen)) -> IO a
getStdRandom f = atomicModifyIORef' theStdGen (swap . f)
  where swap (v,g) = (g,v)

{- $references

1. Guy L. Steele, Jr., Doug Lea, and Christine H. Flood. 2014. Fast splittable
pseudorandom number generators. In Proceedings of the 2014 ACM International
Conference on Object Oriented Programming Systems Languages & Applications
(OOPSLA '14). ACM, New York, NY, USA, 453-472. DOI:
https://doi.org/10.1145/2660193.2660195

-}<|MERGE_RESOLUTION|>--- conflicted
+++ resolved
@@ -626,33 +626,6 @@
 mkStdGen :: Int -> StdGen
 mkStdGen s = SM.mkSMGen $ fromIntegral s
 
-<<<<<<< HEAD
-
--- $uniform
---
--- Type classes 'Uniform' and 'UniformRange' are unrelated type
--- classes. This is deliberate decision because there're types which
--- could have instance for one type class but not the other.
---
--- For example: 'Integer', 'Float', 'Double' have instance for
--- @UniformRange@ but there's no way to define @Uniform@.
---
--- Conversely there're types where @Uniform@ instance is possible
--- while @UniformRange@ is not. One example is:
---
--- > instance (Uniform a, Uniform b) => Uniform (a,b)
---
--- This instance is very straightforward. @UniformRange@ isn't very
--- sensible even if try to define one compatible with 'Ord' we'll run
--- into problem that we don't know how many values inhabit @b@
--- therefore we don't even know how many values we need to generate.
---
--- Another example is points on sphere cirle. Again @Uniform@ is
--- obvious, while @UniformRange@ is impossible since there isn't even
--- order between values.
-
-
-=======
 
 -- $uniform
 --
@@ -679,7 +652,6 @@
 -- there're two ranges: clockwise and counterclockwise.
 
 
->>>>>>> dfd4e2d2
 -- | Generate every possible value for data type with equal probability.
 class Uniform a where
   uniform :: MonadRandom g m => g -> m a
