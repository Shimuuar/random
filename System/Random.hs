{-# LANGUAGE CPP #-}
{-# LANGUAGE DefaultSignatures #-}
{-# LANGUAGE FlexibleContexts #-}
{-# LANGUAGE FlexibleInstances #-}
{-# LANGUAGE MagicHash #-}
{-# LANGUAGE MultiParamTypeClasses #-}
{-# LANGUAGE RankNTypes #-}
{-# LANGUAGE ScopedTypeVariables #-}
{-# LANGUAGE TypeFamilies #-}
#if __GLASGOW_HASKELL__ >= 701
{-# LANGUAGE Trustworthy #-}
#endif

#include "MachDeps.h"

-----------------------------------------------------------------------------
-- |
-- Module      :  System.Random
-- Copyright   :  (c) The University of Glasgow 2001
-- License     :  BSD-style (see the file LICENSE in the 'random' repository)
--
-- Maintainer  :  libraries@haskell.org
-- Stability   :  stable
-- Portability :  portable
--
-- This library deals with the common task of pseudo-random number
-- generation. The library makes it possible to generate repeatable
-- results, by starting with a specified initial random number generator,
-- or to get different results on each run by using the system-initialised
-- generator or by supplying a seed from some other source.
--
-- The library is split into two layers:
--
-- * A core /random number generator/ provides a supply of bits.
--   The class 'RandomGen' provides a common interface to such generators.
--   The library provides one instance of 'RandomGen', the abstract
--   data type 'StdGen'.  Programmers may, of course, supply their own
--   instances of 'RandomGen'.
--
-- * The class 'Random' provides a way to extract values of a particular
--   type from a random number generator.  For example, the 'Float'
--   instance of 'Random' allows one to generate random values of type
--   'Float'.
--
-- This implementation uses the SplitMix algorithm [1].
--
-- [/Example for RNG Implementors:/]
--
-- Suppose you want to use a [permuted congruential
-- generator](https://en.wikipedia.org/wiki/Permuted_congruential_generator)
-- as the source of entropy (FIXME: is that the correct
-- terminology). You can make it an instance of `RandomGen`:
--
-- >>> data PCGen = PCGen !Word64 !Word64
--
-- >>> :{
-- let stepGen :: PCGen -> (Word32, PCGen)
--     stepGen (PCGen state inc) = let
--       newState = state * 6364136223846793005 + (inc .|. 1)
--       xorShifted = fromIntegral (((state `shiftR` 18) `xor` state) `shiftR` 27) :: Word32
--       rot = fromIntegral (state `shiftR` 59) :: Word32
--       out = (xorShifted `shiftR` (fromIntegral rot)) .|. (xorShifted `shiftL` fromIntegral ((-rot) .&. 31))
--       in (out, PCGen newState inc)
-- :}
--
-- >>> fst $ stepGen $ snd $ stepGen (PCGen 17 29)
-- 3288430965
--
-- >>> :{
-- instance RandomGen PCGen where
--   next g = (fromIntegral y, h)
--     where
--       (y, h) = stepGen g
--   split _ = error "This PRNG is not splittable"
-- :}
--
-- Importantly, this implementation will not be as efficient as it
-- could be because the random values are converted to 'Integer' and
-- then to desired type.
--
-- Instead we should define (where e.g. @unBuildWord32 :: Word32 ->
-- (Word16, Word16)@ is a function to pull apart a 'Word32' into a
-- pair of 'Word16'):
--
-- >>> data PCGen' = PCGen' !Word64 !Word64
--
-- >>> :{
-- instance RandomGen PCGen' where
--   genWord8  (PCGen' s i) = (z, PCGen' s' i')
--     where
--       (x, PCGen s' i') = stepGen (PCGen s i)
--       y = fst $ unBuildWord32 x
--       z = fst $ unBuildWord16 y
--   genWord16 (PCGen' s i) = (y, PCGen' s' i')
--     where
--       (x, PCGen s' i') = stepGen (PCGen s i)
--       y = fst $ unBuildWord32 x
--   genWord32 (PCGen' s i) = (x, PCGen' s' i')
--     where
--       (x, PCGen s' i') = stepGen (PCGen s i)
--   genWord64 (PCGen' s i) = (undefined, PCGen' s i)
--     where
--       (x, g)           = stepGen (PCGen s i)
--       (y, PCGen s' i') = stepGen g
--   split _ = error "This PRNG is not splittable"
-- :}
--
-- [/Example for RNG Users:/]
--
-- Suppose you want to simulate rolls from a dice (yes I know it's a
-- plural form but it's now common to use it as a singular form):
--
-- >>> :{
-- let randomListM :: (MonadRandom g m, Num a, Uniform a) => g -> Int -> m [a]
--     randomListM gen n = replicateM n (uniform gen)
-- :}
--
-- >>> :{
-- let rolls :: [Word32]
--     rolls = runGenState_
--               (PCGen 17 29)
--               (randomListM PureGenI 10 >>= \xs -> return $ map ((+1) . (`mod` 6)) xs)
-- :}
--
-- >>> rolls
-- [1,4,2,4,2,2,3,1,5,1]
--
-- FIXME: What should we say about generating values from types other
-- than Word8 etc?
--
-----------------------------------------------------------------------------

module System.Random
  (

  -- $intro

  -- * Random number generators

    RandomGen(..)
  , MonadRandom(..)
  , withGenM
  -- ** Standard random number generators
  , StdGen
  , mkStdGen

  -- * Stateful interface for pure generators
  -- ** Based on StateT
  , PureGen
  , splitGen
  , genRandom
  , runGenState
  , runGenState_
  , runGenStateT
  , runGenStateT_
  , runPureGenST
  -- ** Based on PrimMonad
  -- *** PrimGen - boxed thread safe state
  , PrimGen
  , runPrimGenST
  , runPrimGenST_
  , runPrimGenIO
  , runPrimGenIO_
  , splitPrimGen
  , atomicPrimGen
  -- *** MutGen - unboxed mutable state
  , MutGen
  , runMutGenST
  , runMutGenST_
  , runMutGenIO
  , runMutGenIO_
  , splitMutGen
  , applyMutGen

  -- ** The global random number generator

  -- $globalrng

  , getStdRandom
  , getStdGen
  , setStdGen
  , newStdGen

  -- * Random values of various types
  -- $uniform
  , Uniform(..)
  , UniformRange(..)
  , Random(..)

  -- * Generators for sequences of bytes
  , uniformByteArrayPrim
  , uniformByteStringPrim
  , genByteString

  -- * References
  -- $references

  -- * Internals
  , bitmaskWithRejection -- FIXME Export this in a better way, e.g. in System.Random.Impl or something like that
  ) where

import Control.Arrow
import Control.Monad.IO.Class
import Control.Monad.Primitive
import Control.Monad.ST
import Control.Monad.State.Strict
import Data.Bits
import Data.ByteString.Builder.Prim (word64LE)
import Data.ByteString.Builder.Prim.Internal (runF)
import Data.ByteString.Internal (ByteString(PS))
import Data.ByteString.Short.Internal (ShortByteString(SBS), fromShort)
import Data.Int
import Data.IORef (IORef, atomicModifyIORef', newIORef, readIORef, writeIORef)
import Data.Primitive.ByteArray
import Data.Primitive.MutVar
import Data.Primitive.Types as Primitive (Prim, sizeOf)
import Data.Word
import Foreign.C.Types
import Foreign.Marshal.Alloc (alloca)
import Foreign.Ptr (plusPtr)
import Foreign.Storable (peekByteOff, pokeByteOff)
import GHC.Exts (Ptr(..), build)
import GHC.ForeignPtr
import System.IO.Unsafe (unsafePerformIO)
import qualified System.Random.SplitMix as SM

#if !MIN_VERSION_primitive(0,7,0)
import Data.Primitive.Types (Addr(..))

mutableByteArrayContentsCompat mba =
  case mutableByteArrayContents mba of
    Addr addr# -> Ptr addr#
#else
mutableByteArrayContentsCompat = mutableByteArrayContents
#endif
mutableByteArrayContentsCompat :: MutableByteArray s -> Ptr Word8
{-# INLINE mutableByteArrayContentsCompat #-}

-- $setup
-- >>> :set -XFlexibleContexts
-- >>> :set -fno-warn-missing-methods
-- >>> :{
-- unBuildWord32 :: Word32 -> (Word16, Word16)
-- unBuildWord32 w = (fromIntegral (shiftR w 16),
--                    fromIntegral (fromIntegral (maxBound :: Word16) .&. w))
-- :}
--
-- >>> :{
-- unBuildWord16 :: Word16 -> (Word8, Word8)
-- unBuildWord16 w = (fromIntegral (shiftR w 8),
--                    fromIntegral (fromIntegral (maxBound :: Word8) .&. w))
-- :}
--
-- >>> :{
-- buildWord64 :: Word32 -> Word32 -> Word64
-- buildWord64 w0 w1 = ((fromIntegral w1) `shiftL` 32) .|. (fromIntegral w0)
-- :}

-- | The class 'RandomGen' provides a common interface to random number
-- generators.
{-# DEPRECATED next "Use genWord32[R] or genWord64[R]" #-}
{-# DEPRECATED genRange "Use genWord32[R] or genWord64[R]" #-}
class RandomGen g where
  -- |The 'next' operation returns an 'Int' that is uniformly
  -- distributed in the range returned by 'genRange' (including both
  -- end points), and a new generator. Using 'next' is inefficient as
  -- all operations go via 'Integer'. See
  -- [here](https://alexey.kuleshevi.ch/blog/2019/12/21/random-benchmarks)
  -- for more details. It is thus deprecated. If you need random
  -- values from other types you will need to construct a suitable
  -- conversion function.
  next :: g -> (Int, g)
  next g = (minR + fromIntegral w, g') where
    (minR, maxR) = genRange g
    range = fromIntegral $ maxR - minR
#if WORD_SIZE_IN_BITS == 32
    (w, g') = genWord32R range g
#elif WORD_SIZE_IN_BITS == 64
    (w, g') = genWord64R range g
#else
-- https://hackage.haskell.org/package/ghc-prim-0.5.3/docs/GHC-Prim.html#g:1
-- GHC always implements Int using the primitive type Int#, whose size equals
-- the MachDeps.h constant WORD_SIZE_IN_BITS. [...] Currently GHC itself has
-- only 32-bit and 64-bit variants [...].
# error unsupported WORD_SIZE_IN_BITS
#endif

  genWord8 :: g -> (Word8, g)
  genWord8 = first fromIntegral . genWord32R (fromIntegral (maxBound :: Word8))

  genWord16 :: g -> (Word16, g)
  genWord16 = first fromIntegral . genWord32R (fromIntegral (maxBound :: Word16))

  genWord32 :: g -> (Word32, g)
  genWord32 = genWord32R maxBound

  genWord64 :: g -> (Word64, g)
  genWord64 = genWord64R maxBound

  genWord32R :: Word32 -> g -> (Word32, g)
  genWord32R m = randomIvalIntegral (minBound, m)

  genWord64R :: Word64 -> g -> (Word64, g)
  genWord64R m = randomIvalIntegral (minBound, m)

  genByteArray :: Int -> g -> (ByteArray, g)
  genByteArray n g = runPureGenST g $ uniformByteArrayPrim n
  {-# INLINE genByteArray #-}

  -- |The 'genRange' operation yields the range of values returned by
  -- the generator.
  --
  -- It is required that:
  --
  -- * If @(a, b) = 'genRange' g@, then @a <= b@.
  --
  -- * 'genRange' always returns a pair of defined 'Int's.
  --
  -- The second condition ensures that 'genRange' cannot examine its
  -- argument, and hence the value it returns can be determined only by the
  -- instance of 'RandomGen'.  That in turn allows an implementation to make
  -- a single call to 'genRange' to establish a generator's range, without
  -- being concerned that the generator returned by (say) 'next' might have
  -- a different range to the generator passed to 'next'.
  --
  -- The default definition spans the full range of 'Int'.
  genRange :: g -> (Int, Int)
  genRange _ = (minBound, maxBound)

  -- | The 'split' operation allows one to obtain two distinct random number
  -- generators.
  split :: g -> (g, g)

class Monad m => MonadRandom g m where
  data Frozen g :: *
  {-# MINIMAL freezeGen,thawGen,(uniformWord32R|uniformWord32),(uniformWord64R|uniformWord64) #-}

  thawGen :: Frozen g -> m g
  freezeGen :: g -> m (Frozen g)
  -- | Generate `Word32` up to and including the supplied max value
  uniformWord32R :: Word32 -> g -> m Word32
  uniformWord32R = bitmaskWithRejection32M
  -- | Generate `Word64` up to and including the supplied max value
  uniformWord64R :: Word64 -> g -> m Word64
  uniformWord64R = bitmaskWithRejection64M

  uniformWord8 :: g -> m Word8
  uniformWord8 = fmap fromIntegral . uniformWord32R (fromIntegral (maxBound :: Word8))
  uniformWord16 :: g -> m Word16
  uniformWord16 = fmap fromIntegral . uniformWord32R (fromIntegral (maxBound :: Word16))
  uniformWord32 :: g -> m Word32
  uniformWord32 = uniformWord32R maxBound
  uniformWord64 :: g -> m Word64
  uniformWord64 = uniformWord64R maxBound
  uniformByteArray :: Int -> g -> m ByteArray
  default uniformByteArray :: PrimMonad m => Int -> g -> m ByteArray
  uniformByteArray = uniformByteArrayPrim
  {-# INLINE uniformByteArray #-}


withGenM :: MonadRandom g m => Frozen g -> (g -> m a) -> m (a, Frozen g)
withGenM fg action = do
  g <- thawGen fg
  res <- action g
  fg' <- freezeGen g
  pure (res, fg')


-- | This function will efficiently generate a sequence of random bytes in a platform
-- independent manner. Memory allocated will be pinned, so it is safe to use for FFI
-- calls.
uniformByteArrayPrim :: (MonadRandom g m, PrimMonad m) => Int -> g -> m ByteArray
uniformByteArrayPrim n0 gen = do
  let n = max 0 n0
      (n64, nrem64) = n `quotRem` 8
  ma <- newPinnedByteArray n
  let go i ptr
        | i < n64 = do
          w64 <- uniformWord64 gen
          -- Writing 8 bytes at a time in a Little-endian order gives us platform
          -- portability
          unsafeIOToPrim $ runF word64LE w64 ptr
          go (i + 1) (ptr `plusPtr` 8)
        | otherwise = return ptr
  ptr <- go 0 (mutableByteArrayContentsCompat ma)
  when (nrem64 > 0) $ do
    w64 <- uniformWord64 gen
    -- In order to not mess up the byte order we write generated Word64 into a temporary
    -- pointer and then copy only the missing bytes over to the array. It is tempting to
    -- simply generate as many bytes as we still need using smaller generators
    -- (eg. uniformWord8), but that would result in inconsistent tail when total length is
    -- slightly varied.
    unsafeIOToPrim $
      alloca $ \w64ptr -> do
        runF word64LE w64 w64ptr
        forM_ [0 .. nrem64 - 1] $ \i -> do
          w8 :: Word8 <- peekByteOff w64ptr i
          pokeByteOff ptr i w8
  unsafeFreezeByteArray ma
{-# INLINE uniformByteArrayPrim #-}


pinnedMutableByteArrayToByteString :: MutableByteArray RealWorld -> ByteString
pinnedMutableByteArrayToByteString mba =
  PS (pinnedMutableByteArrayToForeignPtr mba) 0 (sizeofMutableByteArray mba)
{-# INLINE pinnedMutableByteArrayToByteString #-}

pinnedMutableByteArrayToForeignPtr :: MutableByteArray RealWorld -> ForeignPtr a
pinnedMutableByteArrayToForeignPtr mba@(MutableByteArray mba#) =
  case mutableByteArrayContentsCompat mba of
    Ptr addr# -> ForeignPtr addr# (PlainPtr mba#)
{-# INLINE pinnedMutableByteArrayToForeignPtr #-}

-- | Generate a ByteString using a pure generator. For monadic counterpart see
-- `uniformByteStringPrim`.
--
-- @since 1.2
uniformByteStringPrim ::
     (MonadRandom g m, PrimMonad m) => Int -> g -> m ByteString
uniformByteStringPrim n g = do
  ba@(ByteArray ba#) <- uniformByteArray n g
  if isByteArrayPinned ba
    then unsafeIOToPrim $
         pinnedMutableByteArrayToByteString <$> unsafeThawByteArray ba
    else return $ fromShort (SBS ba#)
{-# INLINE uniformByteStringPrim #-}

-- | Generate a ByteString using a pure generator. For monadic counterpart see
-- `uniformByteStringPrim`.
--
-- @since 1.2
genByteString :: RandomGen g => Int -> g -> (ByteString, g)
genByteString n g = runPureGenST g (uniformByteStringPrim n)
{-# INLINE genByteString #-}

-- | Run an effectful generating action in `ST` monad using a pure generator.
--
-- @since 1.2
runPureGenST :: RandomGen g => g -> (forall s . PureGen g -> StateT g (ST s) a) -> (a, g)
runPureGenST g action = runST $ runGenStateT g $ action PureGenI
{-# INLINE runPureGenST #-}


-- | An opaque data type that carries the type of a pure generator
data PureGen g = PureGenI

instance (MonadState g m, RandomGen g) => MonadRandom (PureGen g) m where
  newtype Frozen (PureGen g) = PureGen g
  thawGen (PureGen g) = PureGenI <$ put g
  freezeGen _ =fmap PureGen get
  uniformWord32R r _ = state (genWord32R r)
  uniformWord64R r _ = state (genWord64R r)
  uniformWord8 _ = state genWord8
  uniformWord16 _ = state genWord16
  uniformWord32 _ = state genWord32
  uniformWord64 _ = state genWord64
  uniformByteArray n _ = state (genByteArray n)

-- | Generate a random value in a state monad
--
-- @since 1.2
genRandom :: (RandomGen g, Random a, MonadState g m) => m a
genRandom = randomM PureGenI

-- | Split current generator and update the state with one part, while returning the other.
--
-- @since 1.2
splitGen :: (MonadState g m, RandomGen g) => m g
splitGen = state split

runGenState :: RandomGen g => g -> State g a -> (a, g)
runGenState = flip runState

runGenState_ :: RandomGen g => g -> State g a -> a
runGenState_ g = fst . flip runState g

runGenStateT :: RandomGen g => g -> StateT g m a -> m (a, g)
runGenStateT = flip runStateT

runGenStateT_ :: (RandomGen g, Functor f) => g -> StateT g f a -> f a
runGenStateT_ g = fmap fst . flip runStateT g

-- | This is a wrapper wround pure generator that can be used in an effectful environment.
-- It is safe in presence of concurrency since all operations are performed atomically.
--
-- @since 1.2
newtype PrimGen s g = PrimGenI (MutVar s g)

instance (s ~ PrimState m, PrimMonad m, RandomGen g) =>
         MonadRandom (PrimGen s g) m where
  newtype Frozen (PrimGen s g) = PrimGen g
  thawGen (PrimGen g) = fmap PrimGenI (newMutVar g)
  freezeGen (PrimGenI gVar) = fmap PrimGen (readMutVar gVar)
  uniformWord32R r = atomicPrimGen (genWord32R r)
  uniformWord64R r = atomicPrimGen (genWord64R r)
  uniformWord8 = atomicPrimGen genWord8
  uniformWord16 = atomicPrimGen genWord16
  uniformWord32 = atomicPrimGen genWord32
  uniformWord64 = atomicPrimGen genWord64
  {-# INLINE uniformWord64 #-}
  uniformByteArray n = atomicPrimGen (genByteArray n)

-- | Apply a pure operation to generator atomically.
atomicPrimGen :: PrimMonad m => (g -> (a, g)) -> PrimGen (PrimState m) g -> m a
atomicPrimGen op (PrimGenI gVar) =
  atomicModifyMutVar' gVar $ \g ->
    case op g of
      (a, g') -> (g', a)
{-# INLINE atomicPrimGen #-}


-- | Split `PrimGen` into atomically updated current generator and a newly created that is
-- returned.
--
-- @since 1.2
splitPrimGen ::
     (RandomGen g, PrimMonad m)
  => PrimGen (PrimState m) g
  -> m (PrimGen (PrimState m) g)
splitPrimGen = atomicPrimGen split >=> thawGen . PrimGen

runPrimGenST :: RandomGen g => g -> (forall s . PrimGen s g -> ST s a) -> (a, g)
runPrimGenST g action = runST $ do
  primGen <- thawGen $ PrimGen g
  res <- action primGen
  PrimGen g' <- freezeGen primGen
  pure (res, g')

-- | Same as `runPrimGenST`, but discard the resulting generator.
runPrimGenST_ :: RandomGen g => g -> (forall s . PrimGen s g -> ST s a) -> a
runPrimGenST_ g action = fst $ runPrimGenST g action

-- | Functions like 'runPrimGenIO' are necessary for example if you
-- wish to write a function like
--
-- >>> let ioGen gen = withBinaryFile "foo.txt" WriteMode $ \h -> ((randomM gen) :: IO Word32) >>= (hPutStr h . show)
--
-- and then run it
--
-- >>> runPrimGenIO_ (mkStdGen 1729) ioGen
--
runPrimGenIO :: (RandomGen g, MonadIO m) => g -> (PrimGen RealWorld g -> m a) -> m (a, g)
runPrimGenIO g action = do
  primGen <- liftIO $ thawGen $ PrimGen g
  res <- action primGen
  PrimGen g' <- liftIO $ freezeGen primGen
  pure (res, g')
{-# INLINE runPrimGenIO #-}

-- | Same as `runPrimGenIO`, but discard the resulting generator.
runPrimGenIO_ :: (RandomGen g, MonadIO m) => g -> (PrimGen RealWorld g -> m a) -> m a
runPrimGenIO_ g action = fst <$> runPrimGenIO g action
{-# INLINE runPrimGenIO_ #-}


newtype MutGen s g = MutGenI (MutableByteArray s)

instance (s ~ PrimState m, PrimMonad m, RandomGen g, Prim g) =>
         MonadRandom (MutGen s g) m where
  newtype Frozen (MutGen s g) = MutGen g
  thawGen (MutGen g) = do
    ma <- newByteArray (Primitive.sizeOf g)
    writeByteArray ma 0 g
    pure $ MutGenI ma
  freezeGen (MutGenI ma) = MutGen <$> readByteArray ma 0
  uniformWord32R r = applyMutGen (genWord32R r)
  uniformWord64R r = applyMutGen (genWord64R r)
  uniformWord8 = applyMutGen genWord8
  uniformWord16 = applyMutGen genWord16
  uniformWord32 = applyMutGen genWord32
  uniformWord64 = applyMutGen genWord64
  uniformByteArray n = applyMutGen (genByteArray n)

applyMutGen :: (Prim g, PrimMonad m) => (g -> (a, g)) -> MutGen (PrimState m) g -> m a
applyMutGen f (MutGenI ma) = do
  g <- readByteArray ma 0
  case f g of
    (res, g') -> res <$ writeByteArray ma 0 g'

-- | Split `MutGen` into atomically updated current generator and a newly created that is
-- returned.
--
-- @since 1.2
splitMutGen ::
     (Prim g, RandomGen g, PrimMonad m)
  => MutGen (PrimState m) g
  -> m (MutGen (PrimState m) g)
splitMutGen = applyMutGen split >=> thawGen . MutGen

runMutGenST :: (Prim g, RandomGen g) => g -> (forall s . MutGen s g -> ST s a) -> (a, g)
runMutGenST g action = runST $ do
  mutGen <- thawGen $ MutGen g
  res <- action mutGen
  MutGen g' <- freezeGen mutGen
  pure (res, g')

-- | Same as `runMutGenST`, but discard the resulting generator.
runMutGenST_ :: (Prim g, RandomGen g) => g -> (forall s . MutGen s g -> ST s a) -> a
runMutGenST_ g action = fst $ runMutGenST g action

runMutGenIO :: (Prim g, RandomGen g, MonadIO m) => g -> (MutGen RealWorld g -> m a) -> m (a, g)
runMutGenIO g action = do
  mutGen <- liftIO $ thawGen $ MutGen g
  res <- action mutGen
  MutGen g' <- liftIO $ freezeGen mutGen
  pure (res, g')

-- | Same as `runMutGenIO`, but discard the resulting generator.
runMutGenIO_ :: (Prim g, RandomGen g, MonadIO m) => g -> (MutGen RealWorld g -> m a) -> m a
runMutGenIO_ g action = fst <$> runMutGenIO g action

type StdGen = SM.SMGen

instance RandomGen StdGen where
  next = SM.nextInt
  genWord32 = SM.nextWord32
  genWord64 = SM.nextWord64
  split = SM.splitSMGen


{- |
The function 'mkStdGen' provides an alternative way of producing an initial
generator, by mapping an 'Int' into a generator. Again, distinct arguments
should be likely to produce distinct generators.
-}
mkStdGen :: Int -> StdGen
mkStdGen s = SM.mkSMGen $ fromIntegral s

<<<<<<< HEAD
=======

-- $uniform
--
-- Type classes 'Uniform' and 'UniformRange' are unrelated type
-- classes. This is deliberate decision because there're types which
-- could have instance for one type class but not the other.
--
-- For example: 'Integer', 'Float', 'Double' have instance for
-- @UniformRange@ but there's no way to define @Uniform@.
--
-- Conversely there're types where @Uniform@ instance is possible
-- while @UniformRange@ is not. One example is:
--
-- > instance (Uniform a, Uniform b) => Uniform (a,b)
--
-- This instance is very straightforward. @UniformRange@ isn't very
-- sensible even if try to define one compatible with 'Ord' we'll run
-- into problem that we don't know how many values inhabit @b@
-- therefore we don't even know how many values we need to generate.
--
-- Another example is points on sphere cirle. Again @Uniform@ is
-- obvious, while @UniformRange@ is impossible since there isn't even
-- order between values.


-- | Generate every possible value for data type with equal probability.
>>>>>>> ebc1b9e0
class Uniform a where
  uniform :: MonadRandom g m => g -> m a

-- | Generate every value in provided inclusive range with equal
--   probability. So @uniformR (1,4)@ should generate values from set
--   @[1,2,3,4]@. Inclusive range is used to allow to express any
--   interval for fixed-size ints, enumerations etc.
--
--   Additionally in order to make function always defined order of
--   elements in range shouldn't matter and following law should hold:
--
-- > uniformR (a,b) = uniform (b,a)
class UniformRange a where
  uniformR :: MonadRandom g m => (a, a) -> g -> m a


{- |
With a source of random number supply in hand, the 'Random' class allows the
programmer to extract random values of a variety of types.
<<<<<<< HEAD
=======

Minimal complete definition: 'randomR' and 'random'.

>>>>>>> ebc1b9e0
-}
{-# DEPRECATED randomR "In favor of `uniformR`" #-}
{-# DEPRECATED randomRIO "In favor of `uniformR`" #-}
{-# DEPRECATED randomIO "In favor of `uniformR`" #-}
class Random a where

  -- | Takes a range /(lo,hi)/ and a random number generator
  -- /g/, and returns a random value uniformly distributed in the closed
  -- interval /[lo,hi]/, together with a new generator. It is unspecified
  -- what happens if /lo>hi/. For continuous types there is no requirement
  -- that the values /lo/ and /hi/ are ever produced, but they may be,
  -- depending on the implementation and the interval.
  {-# INLINE randomR #-}
  randomR :: RandomGen g => (a, a) -> g -> (a, g)
  default randomR :: (RandomGen g, UniformRange a) => (a, a) -> g -> (a, g)
  randomR r g = runGenState g (uniformR r PureGenI)

  -- | The same as 'randomR', but using a default range determined by the type:
  --
  -- * For bounded types (instances of 'Bounded', such as 'Char'),
  --   the range is normally the whole type.
  --
  -- * For fractional types, the range is normally the semi-closed interval
  -- @[0,1)@.
  --
  -- * For 'Integer', the range is (arbitrarily) the range of 'Int'.
  {-# INLINE random #-}
  random  :: RandomGen g => g -> (a, g)
  random g = runGenState g genRandom

  --{-# INLINE randomM #-}
  randomM :: MonadRandom g m => g -> m a
  -- default randomM :: (MonadRandom g m, Uniform a) => g -> m a
  -- randomM = uniform

  -- | Plural variant of 'randomR', producing an infinite list of
  -- random values instead of returning a new generator.
  {-# INLINE randomRs #-}
  randomRs :: RandomGen g => (a,a) -> g -> [a]
  randomRs ival g = build (\cons _nil -> buildRandoms cons (randomR ival) g)

  -- | Plural variant of 'random', producing an infinite list of
  -- random values instead of returning a new generator.
  {-# INLINE randoms #-}
  randoms  :: RandomGen g => g -> [a]
  randoms  g      = build (\cons _nil -> buildRandoms cons random g)

  -- | A variant of 'randomR' that uses the global random number generator
  -- (see "System.Random#globalrng").
  randomRIO :: (a,a) -> IO a
  randomRIO range  = getStdRandom (randomR range)

  -- | A variant of 'random' that uses the global random number generator
  -- (see "System.Random#globalrng").
  randomIO  :: IO a
  randomIO   = getStdRandom random

-- | Produce an infinite list-equivalent of random values.
{-# INLINE buildRandoms #-}
buildRandoms :: RandomGen g
             => (a -> as -> as)  -- ^ E.g. '(:)' but subject to fusion
             -> (g -> (a,g))     -- ^ E.g. 'random'
             -> g                -- ^ A 'RandomGen' instance
             -> as
buildRandoms cons rand = go
  where
    -- The seq fixes part of #4218 and also makes fused Core simpler.
    go g = x `seq` (x `cons` go g') where (x,g') = rand g


instance Random Integer where
  random g = randomR (toInteger (minBound::Int), toInteger (maxBound::Int)) g
  randomM g = uniformR (toInteger (minBound::Int), toInteger (maxBound::Int)) g

instance UniformRange Integer where
  --uniformR ival g = randomIvalInteger ival g -- FIXME

instance Random Int8 where
  randomM = uniform
instance Uniform Int8 where
  uniform = fmap (fromIntegral :: Word8 -> Int8) . uniformWord8
instance UniformRange Int8 where

instance Random Int16 where
  randomM = uniform
instance Uniform Int16 where
  uniform = fmap (fromIntegral :: Word16 -> Int16) . uniformWord16
instance UniformRange Int16 where

instance Random Int32 where
  randomM = uniform
instance Uniform Int32 where
  uniform = fmap (fromIntegral :: Word32 -> Int32) . uniformWord32
instance UniformRange Int32 where

instance Random Int64 where
  randomM = uniform
instance Uniform Int64 where
  uniform = fmap (fromIntegral :: Word64 -> Int64) . uniformWord64
instance UniformRange Int64 where

instance Random Int where
  randomM = uniform
instance Uniform Int where
#if WORD_SIZE_IN_BITS < 64
  uniform = fmap (fromIntegral :: Word32 -> Int) . uniformWord32
#else
  uniform = fmap (fromIntegral :: Word64 -> Int) . uniformWord64
#endif
instance UniformRange Int where

instance Random Word where
  randomM = uniform
instance Uniform Word where
#if WORD_SIZE_IN_BITS < 64
  uniform = fmap (fromIntegral :: Word32 -> Word) . uniformWord32
#else
  uniform = fmap (fromIntegral :: Word64 -> Word) . uniformWord64
#endif
instance UniformRange Word where
  {-# INLINE uniformR #-}
  uniformR    = bitmaskWithRejectionRM

instance Random Word8 where
  randomM = uniform
instance Uniform Word8 where
  {-# INLINE uniform #-}
  uniform     = uniformWord8
instance UniformRange Word8 where
  {-# INLINE uniformR #-}
  uniformR    = bitmaskWithRejectionRM

instance Random Word16 where
  randomM = uniform
instance Uniform Word16 where
  {-# INLINE uniform #-}
  uniform     = uniformWord16
instance UniformRange Word16 where
  {-# INLINE uniformR #-}
  uniformR    = bitmaskWithRejectionRM

instance Random Word32 where
  randomM = uniform
instance Uniform Word32 where
  {-# INLINE uniform #-}
  uniform  = uniformWord32
instance UniformRange Word32 where
  {-# INLINE uniformR #-}
  uniformR = bitmaskWithRejectionRM

instance Random Word64 where
  randomM = uniform
instance Uniform Word64 where
  {-# INLINE uniform #-}
  uniform  = uniformWord64
instance UniformRange Word64 where
  {-# INLINE uniformR #-}
  uniformR = bitmaskWithRejectionRM


instance Random CChar where
  randomM = uniform
instance Uniform CChar where
  uniform                     = fmap CChar . uniform
instance UniformRange CChar where
  uniformR (CChar b, CChar t) = fmap CChar . uniformR (b, t)

instance Random CSChar where
  randomM = uniform
instance Uniform CSChar where
  uniform                       = fmap CSChar . uniform
instance UniformRange CSChar where
  uniformR (CSChar b, CSChar t) = fmap CSChar . uniformR (b, t)

instance Random CUChar where
  randomM = uniform
instance Uniform CUChar where
  uniform                       = fmap CUChar . uniform
instance UniformRange CUChar where
  uniformR (CUChar b, CUChar t) = fmap CUChar . uniformR (b, t)

instance Random CShort where
  randomM = uniform
instance Uniform CShort where
  uniform                       = fmap CShort . uniform
instance UniformRange CShort where
  uniformR (CShort b, CShort t) = fmap CShort . uniformR (b, t)

instance Random CUShort where
  randomM = uniform
instance Uniform CUShort where
  uniform                         = fmap CUShort . uniform
instance UniformRange CUShort where
  uniformR (CUShort b, CUShort t) = fmap CUShort . uniformR (b, t)

instance Random CInt where
  randomM = uniform
instance Uniform CInt where
  uniform                   = fmap CInt . uniform
instance UniformRange CInt where
  uniformR (CInt b, CInt t) = fmap CInt . uniformR (b, t)

instance Random CUInt where
  randomM = uniform
instance Uniform CUInt where
  uniform                     = fmap CUInt . uniform
instance UniformRange CUInt where
  uniformR (CUInt b, CUInt t) = fmap CUInt . uniformR (b, t)

instance Random CLong where
  randomM = uniform
instance Uniform CLong where
  uniform                     = fmap CLong . uniform
instance UniformRange CLong where
  uniformR (CLong b, CLong t) = fmap CLong . uniformR (b, t)

instance Random CULong where
  randomM = uniform
instance Uniform CULong where
  uniform                       = fmap CULong . uniform
instance UniformRange CULong where
  uniformR (CULong b, CULong t) = fmap CULong . uniformR (b, t)

instance Random CPtrdiff where
  randomM = uniform
instance Uniform CPtrdiff where
  uniform                           = fmap CPtrdiff . uniform
instance UniformRange CPtrdiff where
  uniformR (CPtrdiff b, CPtrdiff t) = fmap CPtrdiff . uniformR (b, t)

instance Random CSize where
  randomM = uniform
instance Uniform CSize where
  uniform                     = fmap CSize . uniform
instance UniformRange CSize where
  uniformR (CSize b, CSize t) = fmap CSize . uniformR (b, t)

instance Random CWchar where
  randomM = uniform
instance Uniform CWchar where
  uniform                       = fmap CWchar . uniform
instance UniformRange CWchar where
  uniformR (CWchar b, CWchar t) = fmap CWchar . uniformR (b, t)

instance Random CSigAtomic where
  randomM = uniform
instance Uniform CSigAtomic where
  uniform                               = fmap CSigAtomic . uniform
instance UniformRange CSigAtomic where
  uniformR (CSigAtomic b, CSigAtomic t) = fmap CSigAtomic . uniformR (b, t)

instance Random CLLong where
  randomM = uniform
instance Uniform CLLong where
  uniform                       = fmap CLLong . uniform
instance UniformRange CLLong where
  uniformR (CLLong b, CLLong t) = fmap CLLong . uniformR (b, t)

instance Random CULLong where
  randomM = uniform
instance Uniform CULLong where
  uniform                         = fmap CULLong . uniform
instance UniformRange CULLong where
  uniformR (CULLong b, CULLong t) = fmap CULLong . uniformR (b, t)

instance Random CIntPtr where
  randomM = uniform
instance Uniform CIntPtr where
  uniform                         = fmap CIntPtr . uniform
instance UniformRange CIntPtr where
  uniformR (CIntPtr b, CIntPtr t) = fmap CIntPtr . uniformR (b, t)

instance Random CUIntPtr where
  randomM = uniform
instance Uniform CUIntPtr where
  uniform                           = fmap CUIntPtr . uniform
instance UniformRange CUIntPtr where
  uniformR (CUIntPtr b, CUIntPtr t) = fmap CUIntPtr . uniformR (b, t)

instance Random CIntMax where
  randomM = uniform
instance Uniform CIntMax where
  uniform                         = fmap CIntMax . uniform
instance UniformRange CIntMax where
  uniformR (CIntMax b, CIntMax t) = fmap CIntMax . uniformR (b, t)

instance Random CUIntMax where
  randomM = uniform
instance Uniform CUIntMax where
  uniform                           = fmap CUIntMax . uniform
instance UniformRange CUIntMax where
  uniformR (CUIntMax b, CUIntMax t) = fmap CUIntMax . uniformR (b, t)

instance Random Char where
  randomM = uniform
instance Uniform Char where
  uniform = uniformR (minBound, maxBound)
instance UniformRange Char where
  -- FIXME

instance Random Bool where
  randomM = uniform
instance Uniform Bool where
  uniform = uniformR (minBound, maxBound)
instance UniformRange Bool where
  uniformR (a, b) g = int2Bool <$> uniformR (bool2Int a, bool2Int b) g
    where
      bool2Int :: Bool -> Int
      bool2Int False = 0
      bool2Int True  = 1
      int2Bool :: Int -> Bool
      int2Bool 0 = False
      int2Bool _ = True

{-# INLINE randomRFloating #-}
randomRFloating :: (Fractional a, Num a, Ord a, Random a, RandomGen g) => (a, a) -> g -> (a, g)
randomRFloating (l,h) g
    | l>h       = randomRFloating (h,l) g
    | otherwise = let (coef,g') = random g in
                    (2.0 * (0.5*l + coef * (0.5*h - 0.5*l)), g')  -- avoid overflow

instance Random Double where
  randomR = randomRFloating
  random = randomDouble
  randomM = uniformR (0, 1)

instance UniformRange Double

randomDouble :: RandomGen b => b -> (Double, b)
randomDouble rng =
    case random rng of
      (x,rng') ->
          -- We use 53 bits of randomness corresponding to the 53 bit significand:
          ((fromIntegral (mask53 .&. (x::Int64)) :: Double)
           /  fromIntegral twoto53, rng')
   where
    twoto53 = (2::Int64) ^ (53::Int64)
    mask53 = twoto53 - 1


instance Random Float where
  randomR = randomRFloating
  random = randomFloat
  randomM = uniformR (0, 1)

instance UniformRange Float

randomFloat :: RandomGen b => b -> (Float, b)
randomFloat rng =
    -- TODO: Faster to just use 'next' IF it generates enough bits of randomness.
    case random rng of
      (x,rng') ->
          -- We use 24 bits of randomness corresponding to the 24 bit significand:
          ((fromIntegral (mask24 .&. (x::Int32)) :: Float)
           /  fromIntegral twoto24, rng')
          -- Note, encodeFloat is another option, but I'm not seeing slightly
          --  worse performance with the following [2011.06.25]:
--         (encodeFloat rand (-24), rng')
   where
     mask24 = twoto24 - 1
     twoto24 = (2::Int32) ^ (24::Int32)

-- CFloat/CDouble are basically the same as a Float/Double:
-- instance Random CFloat where
--   randomR = randomRFloating
  -- random rng = case random rng of
  --              (x,rng') -> (realToFrac (x::Float), rng')

-- instance Random CDouble where
--   randomR = randomRFloating
--   -- A MYSTERY:
--   -- Presently, this is showing better performance than the Double instance:
--   -- (And yet, if the Double instance uses randomFrac then its performance is much worse!)
--   random  = randomFrac
--   -- random rng = case random rng of
--   --                  (x,rng') -> (realToFrac (x::Double), rng')

-- The two integer functions below take an [inclusive,inclusive] range.
randomIvalIntegral :: (RandomGen g, Integral a) => (a, a) -> g -> (a, g)
randomIvalIntegral (l,h) = randomIvalInteger (toInteger l, toInteger h)

{-# SPECIALIZE randomIvalInteger :: (Num a) =>
    (Integer, Integer) -> StdGen -> (a, StdGen) #-}

randomIvalInteger :: (RandomGen g, Num a) => (Integer, Integer) -> g -> (a, g)
randomIvalInteger (l,h) rng
 | l > h     = randomIvalInteger (h,l) rng
 | otherwise = case (f 1 0 rng) of (v, rng') -> (fromInteger (l + v `mod` k), rng')
     where
       (genlo, genhi) = genRange rng
       b = fromIntegral genhi - fromIntegral genlo + 1

       -- Probabilities of the most likely and least likely result
       -- will differ at most by a factor of (1 +- 1/q).  Assuming the RandomGen
       -- is uniform, of course

       -- On average, log q / log b more random values will be generated
       -- than the minimum
       q = 1000
       k = h - l + 1
       magtgt = k * q

       -- generate random values until we exceed the target magnitude
       f mag v g | mag >= magtgt = (v, g)
                 | otherwise = v' `seq`f (mag*b) v' g' where
                        (x,g') = next g
                        v' = (v * b + (fromIntegral x - fromIntegral genlo))


bitmaskWithRejection ::
     (RandomGen g, FiniteBits a, Num a, Ord a, Random a)
  => (a, a)
  -> g
  -> (a, g)
bitmaskWithRejection (bottom, top)
  | bottom > top = bitmaskWithRejection (top, bottom)
  | bottom == top = (,) top
  | otherwise = first (bottom +) . go
  where
    range = top - bottom
    mask = complement zeroBits `shiftR` countLeadingZeros (range .|. 1)
    go g =
      let (x, g') = random g
          x' = x .&. mask
       in if x' >= range
            then go g'
            else (x', g')
{-# INLINE bitmaskWithRejection #-}


-- FIXME This is likely incorrect for signed integrals.
bitmaskWithRejectionRM ::
     (MonadRandom g m, FiniteBits a, Num a, Ord a, Random a)
  => (a, a)
  -> g
  -> m a
bitmaskWithRejectionRM (bottom, top) gen
  | bottom > top = bitmaskWithRejectionRM (top, bottom) gen
  | bottom == top = pure top
  | otherwise = (bottom +) <$> go
  where
    range = top - bottom
    mask = complement zeroBits `shiftR` countLeadingZeros (range .|. 1)
    go = do
      x <- randomM gen
      let x' = x .&. mask
      if x' >= range
        then go
        else pure x'
{-# INLINE bitmaskWithRejectionRM #-}

bitmaskWithRejectionM :: (Ord a, FiniteBits a, Num a, MonadRandom g m) => (g -> m a) -> a -> g -> m a
bitmaskWithRejectionM genUniform range gen = go
  where
    mask = complement zeroBits `shiftR` countLeadingZeros (range .|. 1)
    go = do
      x <- genUniform gen
      let x' = x .&. mask
      if x' >= range
        then go
        else pure x'


bitmaskWithRejection32M :: MonadRandom g m => Word32 -> g -> m Word32
bitmaskWithRejection32M = bitmaskWithRejectionM uniformWord32

bitmaskWithRejection64M :: MonadRandom g m => Word64 -> g -> m Word64
bitmaskWithRejection64M = bitmaskWithRejectionM uniformWord64

-- The global random number generator

{- $globalrng #globalrng#

There is a single, implicit, global random number generator of type
'StdGen', held in some global variable maintained by the 'IO' monad. It is
initialised automatically in some system-dependent fashion, for example, by
using the time of day, or Linux's kernel random number generator. To get
deterministic behaviour, use 'setStdGen'.
-}

-- |Sets the global random number generator.
setStdGen :: StdGen -> IO ()
setStdGen sgen = writeIORef theStdGen sgen

-- |Gets the global random number generator.
getStdGen :: IO StdGen
getStdGen  = readIORef theStdGen

theStdGen :: IORef StdGen
theStdGen  = unsafePerformIO $ SM.initSMGen >>= newIORef
{-# NOINLINE theStdGen #-}

-- |Applies 'split' to the current global random generator,
-- updates it with one of the results, and returns the other.
newStdGen :: IO StdGen
newStdGen = atomicModifyIORef' theStdGen split

{- |Uses the supplied function to get a value from the current global
random generator, and updates the global generator with the new generator
returned by the function. For example, @rollDice@ gets a random integer
between 1 and 6:

>  rollDice :: IO Int
>  rollDice = getStdRandom (randomR (1,6))

-}

getStdRandom :: (StdGen -> (a,StdGen)) -> IO a
getStdRandom f = atomicModifyIORef' theStdGen (swap . f)
  where swap (v,g) = (g,v)

{- $references

1. Guy L. Steele, Jr., Doug Lea, and Christine H. Flood. 2014. Fast splittable
pseudorandom number generators. In Proceedings of the 2014 ACM International
Conference on Object Oriented Programming Systems Languages & Applications
(OOPSLA '14). ACM, New York, NY, USA, 453-472. DOI:
https://doi.org/10.1145/2660193.2660195

-}<|MERGE_RESOLUTION|>--- conflicted
+++ resolved
@@ -626,8 +626,6 @@
 mkStdGen :: Int -> StdGen
 mkStdGen s = SM.mkSMGen $ fromIntegral s
 
-<<<<<<< HEAD
-=======
 
 -- $uniform
 --
@@ -654,7 +652,6 @@
 
 
 -- | Generate every possible value for data type with equal probability.
->>>>>>> ebc1b9e0
 class Uniform a where
   uniform :: MonadRandom g m => g -> m a
 
@@ -674,12 +671,9 @@
 {- |
 With a source of random number supply in hand, the 'Random' class allows the
 programmer to extract random values of a variety of types.
-<<<<<<< HEAD
-=======
 
 Minimal complete definition: 'randomR' and 'random'.
 
->>>>>>> ebc1b9e0
 -}
 {-# DEPRECATED randomR "In favor of `uniformR`" #-}
 {-# DEPRECATED randomRIO "In favor of `uniformR`" #-}
